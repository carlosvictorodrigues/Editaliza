--- conflicted
+++ resolved
@@ -623,25 +623,8 @@
             }
         }
         
-<<<<<<< HEAD
-        // CORREÇÃO 2: Buscar dados da sessão (varrendo todo o cronograma antes do servidor)
-        let session = await fetchSessionData(sessionId);
-
-        // Se não encontrado, procurar em todas as datas do cronograma completo
-        if (!session && typeof fullSchedule !== 'undefined') {
-            for (const dateStr in fullSchedule) {
-                const sessions = fullSchedule[dateStr];
-                session = sessions.find(s => s.id == sessionId);
-                if (session) {
-                    console.log('📚 Sessão encontrada no cronograma completo');
-                    break;
-                }
-            }
-        }
-=======
         // CORREÇÃO 2: Buscar dados da sessão do servidor (não do localStorage)
         const session = await fetchSessionData(sessionId);
->>>>>>> b7b8aab0
 
         if (!session) {
             console.error('❌ Sessão não encontrada:', sessionId);
